--- conflicted
+++ resolved
@@ -11,10 +11,6 @@
         self.x = x  
 
     def solve(self, A, b, a_tol=1e-6, r_tol=1e-6, max_iter=100):
-<<<<<<< HEAD
-=======
-        device, dtype = A.device, A.dtype
->>>>>>> be451970
         total_iter = 0
 
         r = b - A @ self.x  # Initial residual
@@ -25,10 +21,7 @@
 
         for i in range(max_iter):
             total_iter += 1
-<<<<<<< HEAD
-
-=======
->>>>>>> be451970
+            
             Ap = A @ p  # Matrix-vector product A*p
             rz_scala = torch.dot(r, z)
             alpha = rz_scala / torch.dot(p, Ap)  # Step size
@@ -53,9 +46,6 @@
             r = r_new
             z = z_new
 
-<<<<<<< HEAD
         return self.x, total_iter
-=======
-        return x, total_iter
 
->>>>>>> be451970
+
